# Copy of code from experiment ipython notebook

import os

import numpy as np
import torch as th
from imitation.util import logger as imit_logger

import wandb
<<<<<<< HEAD
from evaluate_reward_model import full_visibility_evaluator_factory, partial_visibility_evaluator_factory, camera_visibility_evaluator_factory
=======
from evaluate_reward_model import (
    full_visibility_evaluator_factory,
    partial_visibility_evaluator_factory,
)
>>>>>>> 1baeb1b8
from imitation_modules import (
    BasicScalarFeedbackRewardTrainer,
    DeterministicMDPTrajGenerator,
    MSERewardLoss,
    NoisyObservationGathererWrapper,
    NonImageCnnRewardNet,
    RandomSingleFragmenter,
    ScalarFeedbackModel,
    ScalarRewardLearner,
    SyntheticScalarFeedbackGatherer,
)
<<<<<<< HEAD
from imitation_modules import (
    PreferenceComparisons,
    PreferenceModel,
    BasicRewardTrainer,
    CrossEntropyRewardLoss,
    SyntheticGatherer,
    RandomFragmenter,
    PreferenceComparisonNoisyObservationGathererWrapper,
)

from stealing_gridworld import PartialGridVisibility, DynamicGridVisibility, StealingGridworld
=======
from stealing_gridworld import PartialGridVisibility, StealingGridworld
import datetime
>>>>>>> 1baeb1b8

#######################################################################################################################
##################################################### Run params ######################################################
#######################################################################################################################


GPU_NUMBER = 0
N_ITER = 40
N_COMPARISONS = 10_000
TESTING = False


#######################################################################################################################
##################################################### Expt params #####################################################
#######################################################################################################################

config = {
    "environment": {
        "name": "StealingGridworld",
        "grid_size": 5,
        "horizon": 30,
        "reward_for_depositing": 100,
        "reward_for_picking_up": 1,
        "reward_for_stealing": -200,
        "randomize": False,
    },
    "reward_model": {
        "type": "NonImageCnnRewardNet",
        "hid_channels": [32, 32],
        "kernel_size": 3,
    },
    "seed": 0,
    "dataset_max_size": 10_000,
    # If fragment_length is None, then the whole trajectory is used as a single fragment.
    "fragment_length": 10,
    "transition_oversampling": 10,
    "initial_epoch_multiplier": 1.0,
    "feedback": {
        "type": "preference",
    },
    "trajectory_generator": {
        "epsilon": 0.1,
    },
    "visibility": {
        "visibility": "partial",
        # Available visibility mask keys:
        # "full": All of the grid is visible. Not actually used, but should be set for easier comparison.
        # "(n-1)x(n-1)": All but the outermost ring of the grid is visible.
        "visibility_mask_key": "(n-1)x(n-1)",
        #"visibility_mask_key": "camera",
        #"visibility_mask_key": "full",
    },
    "reward_trainer": {
        "num_epochs": 5,
    },
}

# Some validation

if config["feedback"]["type"] not in ("scalar", "preference"):
    raise NotImplementedError("Only scalar and preference feedback are supported at the moment.")

if (
    config["visibility"]["visibility"] == "full"
    and config["visibility"]["visibility_mask_key"] != "full"
):
    raise ValueError(
        f'If visibility is "full", then visibility mask key must be "full".'
        f'Instead, it is {config["visibility"]["visibility_mask_key"]}.'
    )

if config["visibility"]["visibility"] not in ["full", "partial"]:
    raise ValueError(
<<<<<<< HEAD
        f'Unknown visibility {config["visibility"]["visibility"]}.' f'Visibility must be "full" or "partial".'
    )

if config["reward_model"]["type"] != "NonImageCnnRewardNet":
    raise ValueError(f'Unknown reward model type {config["reward_model"]["type"]}.')
=======
        f'Unknown visibility {wandb.config["visibility"]["visibility"]}.'
        f'Visibility must be "full" or "partial".'
    )

if config["reward_model"]["type"] != "NonImageCnnRewardNet":
    raise ValueError(
        f'Unknown reward model type {wandb.config["reward_model"]["type"]}.'
    )
>>>>>>> 1baeb1b8

available_visibility_mask_keys = ["full", "(n-1)x(n-1)", "camera"]
if config["visibility"]["visibility_mask_key"] not in available_visibility_mask_keys:
    raise ValueError(
        f'Unknown visibility mask key {config["visibility"]["visibility_mask_key"]}.'
        f"Available visibility mask keys are {available_visibility_mask_keys}."
    )

if config["fragment_length"] == None:
    config["fragment_length"] = config["environment"]["horizon"]
    print("Fragment length unspecified... setting it to ", config["environment"]["horizon"])

wandb.login()
timestamp = datetime.datetime.now().strftime("%Y%m%d%H%M%S")
run = wandb.init(
    project="assisting-bounded-humans",
<<<<<<< HEAD
    notes="Partial Observability - 5x5 grid",
    name="PO_5x5_frame",
=======
    notes="finalizing logging pipeline for now",
    name=f"PPO_FO_run-alt_reward_fn_{timestamp}",
>>>>>>> 1baeb1b8
    tags=[
        "Train Run",
        "Partial Observability",
        "Mask : Frame",
        f"{config['environment']['grid_size']}x{config['environment']['grid_size']}",
        f"{config['environment']['horizon']} horizon",
        f"Epochs: {config['reward_trainer']['num_epochs']}",
        f"Fragment length: {config['fragment_length']}",
        f"Max dataset size: {config['dataset_max_size']}",
    ],
    config=config,
    mode="disabled" if TESTING else "online",
)

#######################################################################################################################
################################################## Create everything ##################################################
#######################################################################################################################


env = StealingGridworld(
    grid_size=wandb.config["environment"]["grid_size"],
    horizon=wandb.config["environment"]["horizon"],
    reward_for_depositing=wandb.config["environment"]["reward_for_depositing"],
    reward_for_picking_up=wandb.config["environment"]["reward_for_picking_up"],
    reward_for_stealing=wandb.config["environment"]["reward_for_stealing"],
<<<<<<< HEAD
    seed=wandb.config["seed"],
=======
    randomize=wandb.config["environment"]["randomize"],
>>>>>>> 1baeb1b8
)


reward_net = NonImageCnnRewardNet(
    env.observation_space,
    env.action_space,
    hid_channels=wandb.config["reward_model"]["hid_channels"],
    kernel_size=wandb.config["reward_model"]["kernel_size"],
)

env.alt_reward_fn = reward_net

rng = np.random.default_rng(wandb.config["seed"])

if GPU_NUMBER is not None:
    device = th.device(f"cuda:{GPU_NUMBER}" if th.cuda.is_available() else "mps" if th.backends.mps.is_available() else 'cpu')
    reward_net.to(device)
    print(f"Reward net on {device}.")

if config["feedback"]["type"] == 'scalar':
    fragmenter = RandomSingleFragmenter(rng=rng)
    gatherer = SyntheticScalarFeedbackGatherer(rng=rng)
else:
    fragmenter = RandomFragmenter(rng=rng)
    gatherer = SyntheticGatherer(rng=rng)

if wandb.config["visibility"]["visibility"] == "partial":
    # visibility_mask = construct_visibility_mask(
    #     wandb.config["environment"]["grid_size"],
    #     wandb.config["visibility"]["visibility_mask_key"],
    # )
    if wandb.config["visibility"]["visibility_mask_key"] == "(n-1)x(n-1)":
        observation_function = PartialGridVisibility(env, mask_key = wandb.config["visibility"]["visibility_mask_key"], feedback=config["feedback"]["type"])
        print("Debug new observation function: ", observation_function)
        policy_evaluator = partial_visibility_evaluator_factory(observation_function.visibility_mask)
    elif wandb.config["visibility"]["visibility_mask_key"] == "camera":
        fragmenter = RandomFragmenter(rng=rng, get_limits=True)
        observation_function = DynamicGridVisibility(env, feedback=config["feedback"]["type"])
        print("Debug new observation function: ", observation_function)
        policy_evaluator = camera_visibility_evaluator_factory(observation_function)

    if wandb.config["feedback"]["type"] == 'scalar':
        gatherer = NoisyObservationGathererWrapper(gatherer, observation_function)
    elif wandb.config["feedback"]["type"] == 'preference':
        gatherer = PreferenceComparisonNoisyObservationGathererWrapper(gatherer, observation_function)

    #policy_evaluator = partial_visibility_evaluator_factory(observation_function.visibility_mask)

elif wandb.config["visibility"]["visibility"] == "full":
    policy_evaluator = full_visibility_evaluator_factory()

if config["feedback"]["type"] == 'scalar':
    feedback_model = ScalarFeedbackModel(model=reward_net)
    reward_trainer = BasicScalarFeedbackRewardTrainer(
        feedback_model=feedback_model,
        loss=MSERewardLoss(),  # Will need to change this for preference learning
        rng=rng,
        epochs=wandb.config["reward_trainer"]["num_epochs"],
    )

else:
    feedback_model = PreferenceModel(reward_net)
    reward_trainer = BasicRewardTrainer(
        preference_model=feedback_model,
        loss=CrossEntropyRewardLoss(),
        rng=rng,
        epochs=wandb.config["reward_trainer"]["num_epochs"],
    )

### I think that as long as we are in ValueIteration, this can stay like this?
trajectory_generator = DeterministicMDPTrajGenerator(
    reward_fn=reward_net,
    env=env,
    rng=None,  # This doesn't work yet
    epsilon=wandb.config["trajectory_generator"]["epsilon"],
    wandb_run=run,
)



logger = imit_logger.configure(format_strs=["stdout", "wandb"])


def save_model_params_and_dataset_callback(reward_learner):
    data_dir = os.path.join(wandb.run.dir, "saved_reward_models")
    latest_checkpoint_path = os.path.join(data_dir, "latest_checkpoint.pt")
    latest_dataset_path = os.path.join(data_dir, "latest_dataset.pkl")
    checkpoints_dir = os.path.join(data_dir, "checkpoints")
    checkpoint_iter_path = os.path.join(
        checkpoints_dir, f"model_weights_iter{reward_learner._iteration}.pt"
    )
    dataset_iter_path = os.path.join(
        checkpoints_dir, f"dataset_iter{reward_learner._iteration}.pkl"
    )

    os.makedirs(checkpoints_dir, exist_ok=True)
    th.save(reward_learner.model.state_dict(), latest_checkpoint_path)
    th.save(reward_learner.model.state_dict(), checkpoint_iter_path)
    reward_learner.dataset.save(latest_dataset_path)
    reward_learner.dataset.save(dataset_iter_path)

if config["feedback"]["type"] == 'scalar':
    reward_learner = ScalarRewardLearner(
        trajectory_generator=trajectory_generator,
        reward_model=reward_net,
        num_iterations=N_ITER,
        fragmenter=fragmenter,
        feedback_gatherer=gatherer,
        feedback_queue_size=wandb.config["dataset_max_size"],
        reward_trainer=reward_trainer,
        fragment_length=wandb.config["fragment_length"],
        transition_oversampling=wandb.config["transition_oversampling"],
        initial_epoch_multiplier=wandb.config["initial_epoch_multiplier"],
        policy_evaluator=policy_evaluator,
        custom_logger=logger,
    )

else:
    reward_learner = PreferenceComparisons(
        trajectory_generator=trajectory_generator,
        reward_model=reward_net,
        num_iterations=N_ITER,
        fragmenter=fragmenter,
        preference_gatherer=gatherer,
        comparison_queue_size=wandb.config["dataset_max_size"],
        reward_trainer=reward_trainer,
        fragment_length=wandb.config["fragment_length"],
        transition_oversampling=wandb.config["transition_oversampling"],
        initial_epoch_multiplier=wandb.config["initial_epoch_multiplier"],
        initial_comparison_frac=0.1,
        query_schedule="hyperbolic",
        policy_evaluator=policy_evaluator,
        custom_logger=logger,
    )

#######################################################################################################################
####################################################### Training ######################################################
#######################################################################################################################

if config["feedback"]["type"] == 'scalar':
    result = reward_learner.train(
        # Just needs to be bigger then N_ITER * HORIZON. Value iteration doesn't really use this.
        total_timesteps=10 * N_ITER * wandb.config["environment"]["horizon"],
        total_queries=N_COMPARISONS,
        callback=save_model_params_and_dataset_callback,
    )

else:
    result = reward_learner.train(
        # Just needs to be bigger then N_ITER * HORIZON. Value iteration doesn't really use this.
        total_timesteps=10 * N_ITER * wandb.config["environment"]["horizon"],
        total_comparisons=N_COMPARISONS,
        callback=save_model_params_and_dataset_callback,
    )
    <|MERGE_RESOLUTION|>--- conflicted
+++ resolved
@@ -7,14 +7,11 @@
 from imitation.util import logger as imit_logger
 
 import wandb
-<<<<<<< HEAD
 from evaluate_reward_model import full_visibility_evaluator_factory, partial_visibility_evaluator_factory, camera_visibility_evaluator_factory
-=======
 from evaluate_reward_model import (
     full_visibility_evaluator_factory,
     partial_visibility_evaluator_factory,
 )
->>>>>>> 1baeb1b8
 from imitation_modules import (
     BasicScalarFeedbackRewardTrainer,
     DeterministicMDPTrajGenerator,
@@ -26,7 +23,6 @@
     ScalarRewardLearner,
     SyntheticScalarFeedbackGatherer,
 )
-<<<<<<< HEAD
 from imitation_modules import (
     PreferenceComparisons,
     PreferenceModel,
@@ -38,10 +34,7 @@
 )
 
 from stealing_gridworld import PartialGridVisibility, DynamicGridVisibility, StealingGridworld
-=======
-from stealing_gridworld import PartialGridVisibility, StealingGridworld
 import datetime
->>>>>>> 1baeb1b8
 
 #######################################################################################################################
 ##################################################### Run params ######################################################
@@ -115,22 +108,11 @@
 
 if config["visibility"]["visibility"] not in ["full", "partial"]:
     raise ValueError(
-<<<<<<< HEAD
         f'Unknown visibility {config["visibility"]["visibility"]}.' f'Visibility must be "full" or "partial".'
     )
 
 if config["reward_model"]["type"] != "NonImageCnnRewardNet":
     raise ValueError(f'Unknown reward model type {config["reward_model"]["type"]}.')
-=======
-        f'Unknown visibility {wandb.config["visibility"]["visibility"]}.'
-        f'Visibility must be "full" or "partial".'
-    )
-
-if config["reward_model"]["type"] != "NonImageCnnRewardNet":
-    raise ValueError(
-        f'Unknown reward model type {wandb.config["reward_model"]["type"]}.'
-    )
->>>>>>> 1baeb1b8
 
 available_visibility_mask_keys = ["full", "(n-1)x(n-1)", "camera"]
 if config["visibility"]["visibility_mask_key"] not in available_visibility_mask_keys:
@@ -147,13 +129,8 @@
 timestamp = datetime.datetime.now().strftime("%Y%m%d%H%M%S")
 run = wandb.init(
     project="assisting-bounded-humans",
-<<<<<<< HEAD
     notes="Partial Observability - 5x5 grid",
     name="PO_5x5_frame",
-=======
-    notes="finalizing logging pipeline for now",
-    name=f"PPO_FO_run-alt_reward_fn_{timestamp}",
->>>>>>> 1baeb1b8
     tags=[
         "Train Run",
         "Partial Observability",
@@ -179,11 +156,8 @@
     reward_for_depositing=wandb.config["environment"]["reward_for_depositing"],
     reward_for_picking_up=wandb.config["environment"]["reward_for_picking_up"],
     reward_for_stealing=wandb.config["environment"]["reward_for_stealing"],
-<<<<<<< HEAD
     seed=wandb.config["seed"],
-=======
     randomize=wandb.config["environment"]["randomize"],
->>>>>>> 1baeb1b8
 )
 
 
